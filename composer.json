{
	"name": "davidrockin/podiya",
	"description": "PHP event manager/connector library following the publish-subscribe pattern",
	"keywords": ["event","listener","hook","publish-subscribe"],
	"type": "library",
	"homepage": "https://github.com/DavidRockin/Podiya",
	"license": "LGPL v2.1",
<<<<<<< HEAD
	"version": "1.0",
=======
>>>>>>> 380c2b1e
	"authors": [
		{
			"name": "David Tkachuk",
			"email": "david.tkachuk@hotmail.com",
			"homepage": "http://davidrockin.com/",
			"role": "Developer"
		},
		{
			"name": "Garrett Whitehorn",
			"homepage": "http://garrettw.net/",
			"role": "Contributor"
		}
	],
	"require": {
		"php": ">=5.4.0"
	},
	"autoload": {
		"psr-4": {
			"DavidRockin\\Podiya\\": "src/",
		}
	}
}<|MERGE_RESOLUTION|>--- conflicted
+++ resolved
@@ -5,10 +5,6 @@
 	"type": "library",
 	"homepage": "https://github.com/DavidRockin/Podiya",
 	"license": "LGPL v2.1",
-<<<<<<< HEAD
-	"version": "1.0",
-=======
->>>>>>> 380c2b1e
 	"authors": [
 		{
 			"name": "David Tkachuk",
